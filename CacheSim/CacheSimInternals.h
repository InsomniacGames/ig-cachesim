--- conflicted
+++ resolved
@@ -62,21 +62,12 @@
   class Cache
   {
   public:
-<<<<<<< HEAD
-    enum
-    {
-      kLineSize     = 64,   ///< We're on x86.
-      kSetSizeShift = 6,    ///< Log2(kLineSize)
-      kSetCount     = kCacheSizeBytes / kLineSize / kWays,
-      kSetMask      = kSetCount - 1,
-    };
-=======
-    static constexpr size_t  kLineSize     = 64;   // We're on x86.
-    static constexpr size_t  kSetSizeShift = 6;    // Log2(kLineSize)
+
+    static constexpr size_t  kLineSize     = 64;   ///< We're on x86.
+    static constexpr size_t  kSetSizeShift = 6;    ///< Log2(kLineSize)
     static constexpr size_t  kSetCount     = kCacheSizeBytes / kLineSize / kWays;
     static constexpr size_t  kSetMask      = kSetCount - 1;
 
->>>>>>> bd1e0a95
     static_assert((kWays & (kWays - 1)) == 0,                         "Way count must be power of 2");
     static_assert((kSetCount & (~size_t(kSetMask))) == kSetCount,     "Set count must be power of 2");
     static_assert(kSetCount * kLineSize * kWays == kCacheSizeBytes,   "Size must divide perfectly");
